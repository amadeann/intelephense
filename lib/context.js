/* Copyright (c) Ben Robert Mewburn
 * Licensed under the ISC Licence.
 */
'use strict';
Object.defineProperty(exports, "__esModule", { value: true });
const symbol_1 = require("./symbol");
const typeResolver_1 = require("./typeResolver");
const nameResolver_1 = require("./nameResolver");
const types_1 = require("./types");
const parsedDocumentVisitor_1 = require("./parsedDocumentVisitor");
const vscode_languageserver_types_1 = require("vscode-languageserver-types");
const util = require("./util");
class ContextVisitor extends parsedDocumentVisitor_1.ParsedDocumentVisitor {
    constructor(document, nameResolver, offset) {
        super(document, nameResolver);
        this.document = document;
        this.nameResolver = nameResolver;
        this.haltAtOffset = offset;
    }
    get spine() {
        return this._spine.slice(0);
    }
    get openingInlineText() {
        return this._openingInlineText;
    }
    get lastNamespaceUseDeclaration() {
        return this._lastNamespaceUseDeclaration;
    }
    get namespaceDefinition() {
        return this._namespaceDefinition;
    }
    _preorder(node, spine) {
        if (this.haltTraverse) {
            this._spine = spine.slice(0);
            this._spine.push(node);
            return false;
        }
        switch (node.phraseType) {
            case 98 /* InlineText */:
                if (!this._openingInlineText) {
                    this._openingInlineText = node;
                }
                break;
            case 119 /* NamespaceDefinition */:
                this._namespaceDefinition = node;
                break;
            case 123 /* NamespaceUseDeclaration */:
                this._lastNamespaceUseDeclaration = node;
                break;
        }
        return true;
    }
    _postorder(node, spine) {
        if (this.haltTraverse) {
            return;
        }
        switch (node.phraseType) {
            case 119 /* NamespaceDefinition */:
                if (node.statementList) {
                    this._namespaceDefinition = null;
                }
                break;
            default:
                break;
        }
    }
}
class Context {
    constructor(symbolStore, document, position) {
        this.symbolStore = symbolStore;
        this.document = document;
        this.position = position;
        this._offset = document.offsetAtPosition(position) - 1;
        let contextVisitor = new ContextVisitor(this.document, new nameResolver_1.NameResolver(), this._offset);
        document.traverse(contextVisitor);
        this._parseTreeSpine = contextVisitor.spine;
        this._openingInlineText = contextVisitor.openingInlineText;
        this._nameResolver = contextVisitor.nameResolver;
    }
    get uri() {
        return this.document.uri;
    }
    get word() {
        return this.document.wordAtOffset(this._offset);
    }
    get wordStartPosition() {
        if (this._wordStartPosition === undefined) {
            let startOffset = this._offset - (this.word.length - 1);
            this._wordStartPosition = this.document.positionAtOffset(startOffset);
        }
        return this._wordStartPosition;
    }
    get token() {
        return this._parseTreeSpine.length ? this._parseTreeSpine[this._parseTreeSpine.length - 1] : null;
    }
    get offset() {
        return this.document.offsetAtPosition(this.position);
    }
    get spine() {
        return this._parseTreeSpine.slice(0);
    }
    get className() {
        return this._nameResolver.className;
    }
    get classBaseName() {
        return this._nameResolver.classBaseName;
    }
    get namespace() {
        return this._nameResolver.namespace;
    }
    /**
     * Only supports non-aliased declarations
     * If a non-aliased declaration will cause duplicate symbols then this returns null
     * @param fqn
     */
    createUseDeclarationTextEdit(fqn, kind) {
        let text;
        let nodeRange;
        let hasRule = (x) => {
            return symbol_1.PhpSymbol.notFqn(fqn) === x.name;
        };
        if (this._nameResolver.rules.find(hasRule)) {
            return null;
        }
        if (this._lastNamespaceUseDeclaration) {
            nodeRange = this.document.nodeRange(this._lastNamespaceUseDeclaration);
            text = '\n' + util.whitespace(nodeRange.start.character);
        }
        else if (this._namespaceDefinition && !this._namespaceDefinition.statementList) {
            nodeRange = this.document.nodeRange(this._namespaceDefinition);
            text = '\n\n' + util.whitespace(nodeRange.start.character);
        }
        else if (this._openingInlineText) {
            nodeRange = this.document.nodeRange(this._openingInlineText);
            text = '\n\n' + util.whitespace(nodeRange.start.character);
        }
        else {
            return vscode_languageserver_types_1.TextEdit.insert({ line: 0, character: 0 }, text);
        }
        let kindText = '';
        switch (kind) {
            case 64 /* Function */:
                kindText = 'function ';
                break;
            case 8 /* Constant */:
                kindText = 'const ';
                break;
            default:
                break;
        }
        text += `use ${kindText}${fqn};`;
        return vscode_languageserver_types_1.TextEdit.insert(nodeRange.end, text);
    }
    get classDeclarationPhrase() {
        if (this._thisPhrase === undefined) {
            let traverser = this.createTraverser();
            this._thisPhrase = traverser.ancestor(this._isClassDeclaration);
        }
        return this._thisPhrase;
    }
    get classSymbol() {
        if (this._thisSymbol === undefined) {
            let phrase = this.classDeclarationPhrase;
            if (phrase) {
                let symbolTable = this.symbolStore.getSymbolTable(this.document.uri);
                let phrasePos = this.document.nodeRange(phrase).start;
                this._thisSymbol = symbolTable.symbolAtPosition(phrasePos);
            }
            else {
                this._thisSymbol = null;
            }
        }
        return this._thisSymbol;
    }
    get classBaseSymbol() {
        if (this._thisBaseSymbol === undefined) {
            let thisSymbol = this.classSymbol;
            if (!thisSymbol || !thisSymbol.associated) {
                this._thisBaseSymbol = null;
            }
            else {
                this._thisBaseSymbol = thisSymbol.associated.find((x) => {
                    return x.kind === 1 /* Class */;
                });
            }
        }
        return this._thisBaseSymbol;
    }
    get scopePhrase() {
        if (!this._scopePhrase) {
            let t = this.createTraverser();
            //need to get scope body first to exclude chance 
            //that position is within a scope declaration
            t.ancestor(this._isScopeBody);
            this._scopePhrase = t.ancestor(this._isScopePhrase);
            if (!this._scopePhrase) {
                this._scopePhrase = this._parseTreeSpine[0];
            }
        }
        return this._scopePhrase;
    }
    get scopeSymbol() {
        if (!this._scopeSymbol) {
            let phrase = this.scopePhrase;
            let symbolTable = this.symbolStore.getSymbolTable(this.document.uri);
            let phrasePos = this.document.nodeRange(phrase).start;
            this._scopeSymbol = symbolTable.symbolAtPosition(phrasePos);
            if (!this._scopeSymbol) {
                this._scopeSymbol = symbolTable.root;
            }
        }
        return this._scopeSymbol;
    }
    get variableTable() {
        if (!this._variableTable) {
<<<<<<< HEAD
            let varTypeResolver = new typeResolver_1.VariableTypeResolver(this.document, this.nameResolver, this.symbolStore, new typeResolver_1.VariableTable());
            varTypeResolver.haltAtOffset = this.token.offset;
            let scope = this.scopePhrase;
=======
            let varTypeResolver = new symbol_1.VariableTypeResolver(new symbol_1.VariableTable(), this.document, this.createNameResolver(), this.symbolStore, this.token);
            let t = this.createTraverser();
            let scope = t.ancestor(this._isAbsoluteScopePhrase);
            if (!scope) {
                scope = this._parseTreeSpine[0];
            }
>>>>>>> e36ad2b3
            let traverser = new types_1.TreeTraverser([scope]);
            traverser.traverse(varTypeResolver);
            this._variableTable = varTypeResolver.variableTable;
        }
        return this._variableTable;
    }
    get symbolTable() {
        return this.symbolStore.getSymbolTable(this.document.uri);
    }
    get nameResolver() {
        return this._nameResolver;
    }
    textBefore(length) {
        return this.document.textBeforeOffset(this._offset, length);
    }
    tokenText(t) {
        return this.document.tokenText(t);
    }
    nodeText(node, ignore) {
        return this.document.nodeText(node, ignore);
    }
    resolveFqn(phrase, kind) {
        if (!phrase) {
            return '';
        }
        switch (phrase.phraseType) {
            case 140 /* QualifiedName */:
                return this.nameResolver.resolveNotFullyQualified(this.document.namespaceNamePhraseToString(phrase.name), kind);
            case 143 /* RelativeQualifiedName */:
                return this.nameResolver.resolveRelative(this.document.namespaceNamePhraseToString(phrase.name));
            case 83 /* FullyQualifiedName */:
                return this.document.namespaceNamePhraseToString(phrase.name);
            case 120 /* NamespaceName */:
                return this.document.namespaceNamePhraseToString(phrase);
            default:
                return '';
        }
    }
    resolveExpressionType(expr) {
        let exprResolver = this.createExpressionTypeResolver();
        return exprResolver.resolveExpression(expr);
    }
    createTraverser() {
        return new types_1.TreeTraverser(this._parseTreeSpine);
    }
    createExpressionTypeResolver() {
        return new typeResolver_1.ExpressionTypeResolver(this.document, this._nameResolver, this.symbolStore, this.variableTable);
    }
    _isAbsoluteScopePhrase(p) {
        switch (p.phraseType) {
            case 85 /* FunctionDeclaration */:
            case 112 /* MethodDeclaration */:
            case 28 /* ClassDeclaration */:
            case 102 /* InterfaceDeclaration */:
            case 164 /* TraitDeclaration */:
            case 2 /* AnonymousClassDeclaration */:
                return true;
            default:
                return false;
        }
    }
    _isScopePhrase(p) {
        switch (p.phraseType) {
            case 85 /* FunctionDeclaration */:
            case 112 /* MethodDeclaration */:
            case 28 /* ClassDeclaration */:
            case 4 /* AnonymousFunctionCreationExpression */:
            case 102 /* InterfaceDeclaration */:
            case 164 /* TraitDeclaration */:
            case 2 /* AnonymousClassDeclaration */:
                return true;
            default:
                return false;
        }
    }
    _isScopeBody(p) {
        switch (p.phraseType) {
            case 86 /* FunctionDeclarationBody */:
            case 113 /* MethodDeclarationBody */:
            case 32 /* ClassMemberDeclarationList */:
            case 105 /* InterfaceMemberDeclarationList */:
            case 167 /* TraitMemberDeclarationList */:
                return true;
            default:
                return false;
        }
    }
    _importFilter(s) {
        return (s.modifiers & 4096 /* Use */) > 0 &&
            (s.kind & (1 /* Class */ | 8 /* Constant */ | 64 /* Function */)) > 0;
    }
    _isNamespaceDefinition(node) {
        return node.phraseType === 119 /* NamespaceDefinition */;
    }
    _isClassDeclaration(node) {
        return node.phraseType === 28 /* ClassDeclaration */;
    }
}
exports.Context = Context;<|MERGE_RESOLUTION|>--- conflicted
+++ resolved
@@ -213,18 +213,13 @@
     }
     get variableTable() {
         if (!this._variableTable) {
-<<<<<<< HEAD
             let varTypeResolver = new typeResolver_1.VariableTypeResolver(this.document, this.nameResolver, this.symbolStore, new typeResolver_1.VariableTable());
             varTypeResolver.haltAtOffset = this.token.offset;
-            let scope = this.scopePhrase;
-=======
-            let varTypeResolver = new symbol_1.VariableTypeResolver(new symbol_1.VariableTable(), this.document, this.createNameResolver(), this.symbolStore, this.token);
             let t = this.createTraverser();
             let scope = t.ancestor(this._isAbsoluteScopePhrase);
             if (!scope) {
                 scope = this._parseTreeSpine[0];
             }
->>>>>>> e36ad2b3
             let traverser = new types_1.TreeTraverser([scope]);
             traverser.traverse(varTypeResolver);
             this._variableTable = varTypeResolver.variableTable;
